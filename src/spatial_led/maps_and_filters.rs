--- conflicted
+++ resolved
@@ -70,15 +70,9 @@
 }
 
 /// Filters
-<<<<<<< HEAD
-impl Sled {
-    pub fn filter(&self, filter: impl Fn(&Led) -> bool) -> Filter {
-        let filtered: BTreeSet<u16> = self
-=======
 impl<Color: ColorType> Sled<Color> {
     pub fn filter(&self, filter: impl Fn(&Led<Color>) -> bool) -> Filter {
-        let filtered: HashSet<u16> = self
->>>>>>> c8d7b781
+        let filtered: BTreeSet<u16> = self
             .leds
             .iter()
             .filter_map(|led| if filter(led) { Some(led.index()) } else { None })
